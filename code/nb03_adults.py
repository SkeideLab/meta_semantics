--- conflicted
+++ resolved
@@ -48,17 +48,10 @@
 
 # %%
 # Perform subtraction analysis for children vs. adults
-<<<<<<< HEAD
 run_subtraction(
     text_file1="../results/adults/children.txt",
     text_file2="../results/adults/adults.txt",
     voxel_thresh=0.001,
-=======
-_ = run_subtraction(
-    text_file1=output_dir + "children.txt",
-    text_file2=output_dir + "adults.txt",
-    voxel_thresh=0.01,
->>>>>>> 44bc8f4c
     cluster_size=200,
     random_seed=1234,
     n_iters=10000,
