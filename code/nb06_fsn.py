# ---
# jupyter:
#   jupytext:
#     formats: ipynb,py:percent
#     text_representation:
#       extension: .py
#       format_name: percent
#       format_version: '1.3'
#       jupytext_version: 1.10.2
# ---

# %%

# Define function to generate a new data set with k null studies added
def generate_null(
    text_file="foci.txt",
    space="ale_2mm",
    k_null=200,
    random_seed=None,
    output_dir="./",
):

    from nimare import io, utils
    import numpy as np
    from nilearn import image
    from os import makedirs, path
    import random
    from re import sub
    from shutil import copy

    # Load NiMARE's gray matter template
    temp = utils.get_template(space=space, mask="gm")

    # Extract possible MNI coordinates for all gray matter voxels
    x, y, z = np.where(temp.get_fdata() == 1.0)
    within_mni = image.coord_transform(x=x, y=y, z=z, affine=temp.affine)
    within_mni = np.array(within_mni).transpose()

    # Read the original Sleuth file into a NiMARE data set
    dset = io.convert_sleuth_to_dataset(text_file, target="ale_2mm")

    # Set random seed if requested
    if random_seed:
        random.seed(random_seed)

    # Resample numbers of subjects per experiment based on the original data
    nr_subjects_dset = [n[0] for n in dset.metadata["sample_sizes"]]
    nr_subjects_null = random.choices(nr_subjects_dset, k=k_null)

    # Do the same for the numbers of foci per experiment
    nr_foci_dset = dset.coordinates["study_id"].value_counts().tolist()
    nr_foci_null = random.choices(nr_foci_dset, k=k_null)

    # Create random foci
    idx_list = [
        random.sample(range(len(within_mni)), k=k_foci) for k_foci in nr_foci_null
    ]
    foci_null = [within_mni[idx] for idx in idx_list]

    # Create the destination Sleuth file
    makedirs(output_dir, exist_ok=True)
    text_file_basename = path.basename(text_file)
    null_file_basename = sub(
        pattern=".txt", repl="_plus_k" + str(k_null) + ".txt", string=text_file_basename
    )
    null_file = output_dir + "/" + null_file_basename
    copy(text_file, null_file)

    # Write all the null studies to this file
    f = open(null_file, mode="a")
    for i in range(k_null):
        f.write(
            "\n// nullstudy"
            + str(i + 1)
            + "\n// Subjects="
            + str(nr_subjects_null[i])
            + "\n"
        )
        np.savetxt(f, foci_null[i], fmt="%.3f", delimiter="\t")
    f.close()

    # Read the file and return it as a NiMARE data set
    dset_null = io.convert_sleuth_to_dataset(null_file, target=space)
    return dset_null


# %%

# Define function to compute the FSN for all clusters from a Sleuth file
def compute_fsn(
    text_file="foci.txt",
    space="ale_2mm",
    voxel_thresh=0.001,
    cluster_thresh=0.01,
    n_iters=1000,
    random_seed=None,
    output_dir="./",
):

    from nimare import io, meta, correct
    from nilearn import image, reporting, regions
    from scipy.stats import norm
    import numpy as np
    import logging
    from os import makedirs
    from nibabel import save

    # Print what we're going to do
    print("SAMPLING FSN FOR ALL CLUSTERS IN " + text_file)

    # Specify ALE and FWE transformers
    ale = meta.cbma.ALE()
    corr = correct.FWECorrector(
        method="montecarlo", voxel_thresh=voxel_thresh, n_iters=n_iters
    )

    # Perform ALE analysis for the original Sleuth file
    print("\nRECREATING ORIGINAL ALE ANALYSIS (K = 0 NULL STUDIES)\n")
    dset_orig = io.convert_sleuth_to_dataset(text_file=text_file, target=space)
    res_orig = ale.fit(dset_orig)
    cres_orig = corr.transform(res_orig)

    # Store a list of the study IDs of the original studies
    ids_orig = dset_orig.ids.tolist()

    # Extract thresholded cluster image
    cluster_thresh_z = norm.ppf(1 - cluster_thresh / 2)
    img_orig = cres_orig.get_map("z_level-cluster_corr-FWE_method-montecarlo")
    img_orig = image.threshold_img(img_orig, threshold=cluster_thresh_z)

    # Create a table of the significant clusters
    cl_table = reporting.get_clusters_table(img_orig, cluster_thresh_z)
    cl_table[["FSN sampling", "FSN"]] = np.nan

    # Create a separate map for each significant cluster
    imgs_orig, _ = regions.connected_regions(img_orig, min_region_size=0)

    # Determine the maximal number of null studies to add (original studies x 10)
    k_max = len(dset_orig.ids) * 10

    # Create a new data set with null studies added
    dset_null = generate_null(
        text_file=text_file,
        space=space,
        k_null=k_max,
        random_seed=random_seed,
        output_dir=output_dir,
    )

    # Create an empty cache to store images that we've already computed
    cache_imgs = dict()

    # Create an empty list where will store maps with the FSN for each cluster
    imgs_fsn = list()

    # Perform FSN sampling algorithm for each cluster
    nr_cls = len(cl_table)
    for cl in range(nr_cls):

        # Print what we're going to do
        cl_id = cl_table["Cluster ID"][cl]
        print("\nCOMPUTING FSN FOR CLUSTER " + str(cl_id) + " OF " + str(nr_cls) + "\n")

        # Extract the map containing only the current cluster
        img_cluster = image.index_img(imgs_orig, index=cl)

        # Create lists to keep track of the sampleing process:
        # (1) How many null studies did we use at this step?
        ks = np.array([0], dtype="int")
        # (2) Was our cluster at this step significant or not?
        sigs = np.array([True], dtype="bool")

        # Start sampling different values for k
        while True:

            # For the first iteration, k = k_max
            if len(ks) == 1:
                k = k_max
            # If not, it is set to the midpoint between highest number of k where cl was
            # significant and the lowest number of k where cl was not significant
            else:
                k = np.mean([ks[sigs].max(), ks[~sigs].min()], dtype="int")

            # We've found our FSN as soon as we've encountered the same value twice
            if k in ks:
                break

            # See if the necessary image is alread in the cache
            key_k = "k" + str(k)
            if key_k in cache_imgs:

                # If so, just load the image from the cache
                print("Loading image from cache for k = " + str(k))
                img_k = cache_imgs[key_k]

            else:

                # If not, we compute a new ALE with k null studies added
                print("Computing ALE for k = " + str(k))

                # Create a new data set
                ids_null = ["nullstudy" + str(x + 1) + "-" for x in range(k)]
                ids = ids_orig + ids_null
                dset_k = dset_null.slice(ids)

                # Compute the ALE
                res_k = res = ale.fit(dset_k)
                cres_k = corr.transform(result=res_k)

                # Write the image to the cache
                img_k = cres_k.get_map("z_level-cluster_corr-FWE_method-montecarlo")
                cache_imgs[key_k] = img_k

            # Check if the cluster has remained significant
            img_k = image.threshold_img(img_k, threshold=cluster_thresh_z)
            img_check = image.math_img("img1 * img2", img1=img_cluster, img2=img_k)
            cluster_significant = np.any(img_check.get_fdata())

            # Add the current iterations to the lists and continue
            ks = np.append(ks, k)
            sigs = np.append(sigs, cluster_significant)

        # Once we've found FSN, we create a map showing the FSN for the current cluster
        print("\nDONE SAMPLING FOR CLUSTER #" + str(cl) + ": FSN = " + str(k) + "\n")
        formula = "np.where(img != 0, " + str(k) + ", 0)"
        img_cluster = image.math_img(formula=formula, img=img_cluster)
        imgs_fsn.append(img_cluster)

        # And, finally, we also add the FSN to the cluster table
        cl_table["FSN sampling"][cl] = ks.astype(object)
        cl_table["FSN"][cl] = k

    # Save and return the cluster table
    makedirs(output_dir, exist_ok=True)
    cl_table.to_csv(output_dir + "/fsn_per_cluster.csv", index=False)

    # Compute and save the comple FSN map
    img_fsn = image.mean_img(imgs_fsn)
    img_fsn = image.math_img("img * nr_cl", img=img_fsn, nr_cl=nr_cl)
    save(img_fsn, output_dir + "/cluster_fsn.nii.gz")

    return cl_table, img_fsn

<<<<<<< HEAD

# Apply the function
_, _ = compute_fsn(
    text_file="../results/ale/lexical.txt",
    space="ale_2mm",
    voxel_thresh=0.001,
    cluster_thresh=0.01,
    n_iters=200,
    random_seed=None,
    output_dir="../results/fsn/lexical/",
)
=======
f = open("../results/fsn/objects/fsn_results.pickle", "wb")
pickle.dump(fsn_per_cluster, f)
f.close()

f = open("../results/fsn/objects/fsn_cache.pickle", "wb")
pickle.dump(cache_imgs, f)
f.close()
>>>>>>> 618fe780
<|MERGE_RESOLUTION|>--- conflicted
+++ resolved
@@ -241,7 +241,6 @@
 
     return cl_table, img_fsn
 
-<<<<<<< HEAD
 
 # Apply the function
 _, _ = compute_fsn(
@@ -252,13 +251,4 @@
     n_iters=200,
     random_seed=None,
     output_dir="../results/fsn/lexical/",
-)
-=======
-f = open("../results/fsn/objects/fsn_results.pickle", "wb")
-pickle.dump(fsn_per_cluster, f)
-f.close()
-
-f = open("../results/fsn/objects/fsn_cache.pickle", "wb")
-pickle.dump(cache_imgs, f)
-f.close()
->>>>>>> 618fe780
+)